// @flow

const { sprintf } = require('sprintf-js');
const WritableTrackingBuffer = require('./tracking-buffer/writable-tracking-buffer');

const optionBufferSize = 20;

const VERSION = 0x000000001;

const SUBBUILD = 0x0001;

const TOKEN = {
  VERSION: 0x00,
  ENCRYPTION: 0x01,
  INSTOPT: 0x02,
  THREADID: 0x03,
  MARS: 0x04,
  FEDAUTHREQUIRED: 0x06,
  TERMINATOR: 0xFF
};

const ENCRYPT = {
  OFF: 0x00,
  ON: 0x01,
  NOT_SUP: 0x02,
  REQ: 0x03
};

const encryptByValue = {};

for (const name in ENCRYPT) {
  const value = ENCRYPT[name];
  encryptByValue[value] = name;
}

const MARS = {
  OFF: 0x00,
  ON: 0x01
};

const marsByValue = {};

for (const name in MARS) {
  const value = MARS[name];
  marsByValue[value] = name;
}


type Options = {
  encrypt: boolean
};

/*
  s2.2.6.4
 */
module.exports = class PreloginPayload {
  data: Buffer;
  options: Options;

  version: {
    major: number,
    minor: number,
    patch: number,
    trivial: number,
    subbuild: number
  };

  encryption: number;
  encryptionString: string;

  instance: number;

  threadId: number;

  mars: number;
  marsString: string;

  constructor(bufferOrOptions: Buffer | Options = { encrypt: false }) {
    if (bufferOrOptions instanceof Buffer) {
      this.data = bufferOrOptions;
    } else {
      this.options = bufferOrOptions;
      this.createOptions();
    }
    this.extractOptions();
  }

  createOptions() {
    const options = [
      this.createVersionOption(),
      this.createEncryptionOption(),
      this.createInstanceOption(),
      this.createThreadIdOption(),
      this.createMarsOption()
    ];

    if (this.options.fedAuthRequested) {
      options.push(this.createFedAuthOption());
    }

    let length = 0;
    for (let i = 0, len = options.length; i < len; i++) {
      const option = options[i];
      length += 5 + option.data.length;
    }
    length++; // terminator
    this.data = new Buffer(length).fill(0);
    let optionOffset = 0;
    let optionDataOffset = 5 * options.length + 1;

    for (let j = 0, len = options.length; j < len; j++) {
      const option = options[j];
      this.data.writeUInt8(option.token, optionOffset + 0);
      this.data.writeUInt16BE(optionDataOffset, optionOffset + 1);
      this.data.writeUInt16BE(option.data.length, optionOffset + 3);
      optionOffset += 5;
      option.data.copy(this.data, optionDataOffset);
      optionDataOffset += option.data.length;
    }

    this.data.writeUInt8(TOKEN.TERMINATOR, optionOffset);
  }

  createVersionOption() {
    const buffer = new WritableTrackingBuffer(optionBufferSize);
    buffer.writeUInt32BE(VERSION);
    buffer.writeUInt16BE(SUBBUILD);
    return {
      token: TOKEN.VERSION,
      data: buffer.data
    };
  }

  createEncryptionOption() {
    const buffer = new WritableTrackingBuffer(optionBufferSize);
    if (this.options.encrypt) {
      buffer.writeUInt8(ENCRYPT.ON);
    } else {
      buffer.writeUInt8(ENCRYPT.NOT_SUP);
    }
    return {
      token: TOKEN.ENCRYPTION,
      data: buffer.data
    };
  }

  createInstanceOption() {
    const buffer = new WritableTrackingBuffer(optionBufferSize);
    buffer.writeUInt8(0x00);
    return {
      token: TOKEN.INSTOPT,
      data: buffer.data
    };
  }

  createThreadIdOption() {
    const buffer = new WritableTrackingBuffer(optionBufferSize);
    buffer.writeUInt32BE(0x00);
    return {
      token: TOKEN.THREADID,
      data: buffer.data
    };
  }

  createMarsOption() {
    const buffer = new WritableTrackingBuffer(optionBufferSize);
    buffer.writeUInt8(MARS.OFF);
    return {
      token: TOKEN.MARS,
      data: buffer.data
    };
  }

  createFedAuthOption() {
    const buffer = new WritableTrackingBuffer(optionBufferSize);
    buffer.writeUInt8(0x01);
    return {
      token: TOKEN.FEDAUTHREQUIRED,
      data: buffer.data
    };
  }

  extractOptions() {
    let offset = 0;
    while (this.data[offset] !== TOKEN.TERMINATOR) {
      let dataOffset = this.data.readUInt16BE(offset + 1);
      const dataLength = this.data.readUInt16BE(offset + 3);
      switch (this.data[offset]) {
        case TOKEN.VERSION:
          this.extractVersion(dataOffset);
          break;
        case TOKEN.ENCRYPTION:
          this.extractEncryption(dataOffset);
          break;
        case TOKEN.INSTOPT:
          this.extractInstance(dataOffset);
          break;
        case TOKEN.THREADID:
          if (dataLength > 0) {
            this.extractThreadId(dataOffset);
          }
          break;
        case TOKEN.MARS:
          this.extractMars(dataOffset);
          break;
        case TOKEN.FEDAUTHREQUIRED:
          this.extractFedAuth(dataOffset);
          break;
      }
      offset += 5;
      dataOffset += dataLength;
    }
  }

  extractVersion(offset: number) {
    this.version = {
      major: this.data.readUInt8(offset + 0),
      minor: this.data.readUInt8(offset + 1),
      patch: this.data.readUInt8(offset + 2),
      trivial: this.data.readUInt8(offset + 3),
      subbuild: this.data.readUInt16BE(offset + 4)
    };
  }

  extractEncryption(offset: number) {
    this.encryption = this.data.readUInt8(offset);
    this.encryptionString = encryptByValue[this.encryption];
  }

  extractInstance(offset: number) {
    this.instance = this.data.readUInt8(offset);
  }

  extractThreadId(offset: number) {
    this.threadId = this.data.readUInt32BE(offset);
  }

  extractMars(offset: number) {
    this.mars = this.data.readUInt8(offset);
    this.marsString = marsByValue[this.mars];
  }

<<<<<<< HEAD
  extractFedAuth(offset) {
    this.fedAuthRequired = this.data.readUInt8(offset);
  }

  toString(indent) {
    indent || (indent = '');
    return indent + 'PreLogin - ' + sprintf('version:%d.%d.%d.%d %d, encryption:0x%02X(%s), instopt:0x%02X, threadId:0x%08X, mars:0x%02X(%s),fedAuthRequired:0x%02X', this.version.major, this.version.minor, this.version.patch, this.version.trivial, this.version.subbuild, this.encryption ? this.encryption : 0, this.encryptionString ? this.encryptionString : 0, this.instance ? this.instance : 0, this.threadId ? this.threadId : 0, this.mars ? this.mars : 0, this.marsString ? this.marsString : 0, this.fedAuthRequired ? this.fedAuthRequired : 0);
=======
  toString(indent: string = '') {
    return indent + 'PreLogin - ' + sprintf('version:%d.%d.%d.%d %d, encryption:0x%02X(%s), instopt:0x%02X, threadId:0x%08X, mars:0x%02X(%s)', this.version.major, this.version.minor, this.version.patch, this.version.trivial, this.version.subbuild, this.encryption ? this.encryption : 0, this.encryptionString ? this.encryptionString : 0, this.instance ? this.instance : 0, this.threadId ? this.threadId : 0, this.mars ? this.mars : 0, this.marsString ? this.marsString : 0);
>>>>>>> 4d34d56c
  }
};<|MERGE_RESOLUTION|>--- conflicted
+++ resolved
@@ -240,17 +240,7 @@
     this.marsString = marsByValue[this.mars];
   }
 
-<<<<<<< HEAD
-  extractFedAuth(offset) {
-    this.fedAuthRequired = this.data.readUInt8(offset);
-  }
-
-  toString(indent) {
-    indent || (indent = '');
-    return indent + 'PreLogin - ' + sprintf('version:%d.%d.%d.%d %d, encryption:0x%02X(%s), instopt:0x%02X, threadId:0x%08X, mars:0x%02X(%s),fedAuthRequired:0x%02X', this.version.major, this.version.minor, this.version.patch, this.version.trivial, this.version.subbuild, this.encryption ? this.encryption : 0, this.encryptionString ? this.encryptionString : 0, this.instance ? this.instance : 0, this.threadId ? this.threadId : 0, this.mars ? this.mars : 0, this.marsString ? this.marsString : 0, this.fedAuthRequired ? this.fedAuthRequired : 0);
-=======
   toString(indent: string = '') {
     return indent + 'PreLogin - ' + sprintf('version:%d.%d.%d.%d %d, encryption:0x%02X(%s), instopt:0x%02X, threadId:0x%08X, mars:0x%02X(%s)', this.version.major, this.version.minor, this.version.patch, this.version.trivial, this.version.subbuild, this.encryption ? this.encryption : 0, this.encryptionString ? this.encryptionString : 0, this.instance ? this.instance : 0, this.threadId ? this.threadId : 0, this.mars ? this.mars : 0, this.marsString ? this.marsString : 0);
->>>>>>> 4d34d56c
   }
 };