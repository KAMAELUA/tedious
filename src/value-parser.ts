import Parser from './token/stream-parser';
import { Metadata, readCollation } from './metadata-parser';
import { InternalConnectionOptions } from './connection';
import { TYPE } from './data-type';

import iconv from 'iconv-lite';
import { sprintf } from 'sprintf-js';
import { bufferToLowerCaseGuid, bufferToUpperCaseGuid } from './guid-parser';
import { convertLEBytesToString } from './tracking-buffer/bigint';

const NULL = (1 << 16) - 1;
const MAX = (1 << 16) - 1;
const THREE_AND_A_THIRD = 3 + (1 / 3);
const MONEY_DIVISOR = 10000;
const PLP_NULL = Buffer.from([0xFF, 0xFF, 0xFF, 0xFF, 0xFF, 0xFF, 0xFF, 0xFF]);
const UNKNOWN_PLP_LEN = Buffer.from([0xFE, 0xFF, 0xFF, 0xFF, 0xFF, 0xFF, 0xFF, 0xFF]);
const DEFAULT_ENCODING = 'utf8';

function readTinyInt(parser: Parser, callback: (value: unknown) => void) {
  parser.readUInt8(callback);
}

function readSmallInt(parser: Parser, callback: (value: unknown) => void) {
  parser.readInt16LE(callback);
}

function readInt(parser: Parser, callback: (value: unknown) => void) {
  parser.readInt32LE(callback);
}

function readBigInt(parser: Parser, callback: (value: unknown) => void) {
  parser.readBigInt64LE((value) => {
    callback(value.toString());
  });
}

function readReal(parser: Parser, callback: (value: unknown) => void) {
  parser.readFloatLE(callback);
}

function readFloat(parser: Parser, callback: (value: unknown) => void) {
  parser.readDoubleLE(callback);
}

function readSmallMoney(parser: Parser, callback: (value: unknown) => void) {
  parser.readInt32LE((value) => {
    callback(value / MONEY_DIVISOR);
  });
}

function readMoney(parser: Parser, callback: (value: unknown) => void) {
  parser.readInt32LE((high) => {
    parser.readUInt32LE((low) => {
      callback((low + (0x100000000 * high)) / MONEY_DIVISOR);
    });
  });
}

function readBit(parser: Parser, callback: (value: unknown) => void) {
  parser.readUInt8((value) => {
    callback(!!value);
  });
}

function valueParse(parser: Parser, metadata: Metadata, options: InternalConnectionOptions, callback: (value: unknown) => void): void {
  const type = metadata.type;

  switch (type.name) {
    case 'Null':
      return callback(null);

    case 'TinyInt':
      return readTinyInt(parser, callback);

    case 'SmallInt':
      return readSmallInt(parser, callback);

    case 'Int':
      return readInt(parser, callback);

    case 'BigInt':
      return readBigInt(parser, callback);

    case 'IntN':
      return parser.readUInt8((dataLength) => {
        switch (dataLength) {
          case 0:
            return callback(null);

          case 1:
            return readTinyInt(parser, callback);
          case 2:
            return readSmallInt(parser, callback);
          case 4:
            return readInt(parser, callback);
          case 8:
            return readBigInt(parser, callback);

          default:
            throw new Error('Unsupported dataLength ' + dataLength + ' for IntN');
        }
      });

    case 'Real':
      return readReal(parser, callback);

    case 'Float':
      return readFloat(parser, callback);

    case 'FloatN':
      return parser.readUInt8((dataLength) => {
        switch (dataLength) {
          case 0:
            return callback(null);

          case 4:
            return readReal(parser, callback);
          case 8:
            return readFloat(parser, callback);

          default:
            throw new Error('Unsupported dataLength ' + dataLength + ' for FloatN');
        }
      });

    case 'SmallMoney':
      return readSmallMoney(parser, callback);

    case 'Money':
      return readMoney(parser, callback);

    case 'MoneyN':
      return parser.readUInt8((dataLength) => {
        switch (dataLength) {
          case 0:
            return callback(null);

          case 4:
            return readSmallMoney(parser, callback);
          case 8:
            return readMoney(parser, callback);

          default:
            throw new Error('Unsupported dataLength ' + dataLength + ' for MoneyN');
        }
      });

    case 'Bit':
      return readBit(parser, callback);

    case 'BitN':
      return parser.readUInt8((dataLength) => {
        switch (dataLength) {
          case 0:
            return callback(null);

          case 1:
            return readBit(parser, callback);

          default:
            throw new Error('Unsupported dataLength ' + dataLength + ' for BitN');
        }
      });

    case 'VarChar':
    case 'Char':
      const codepage = metadata.collation!.codepage;
      if (metadata.dataLength === MAX) {
        return readMaxChars(parser, codepage, callback);
      } else {
        return parser.readUInt16LE((dataLength) => {
          if (dataLength === NULL) {
            return callback(null);
          }

          readChars(parser, dataLength!, codepage, callback);
        });
      }

    case 'NVarChar':
    case 'NChar':
      if (metadata.dataLength === MAX) {
        return readMaxNChars(parser, callback);
      } else {
        return parser.readUInt16LE((dataLength) => {
          if (dataLength === NULL) {
            return callback(null);
          }

          readNChars(parser, dataLength!, callback);
        });
      }

    case 'VarBinary':
    case 'Binary':
      if (metadata.dataLength === MAX) {
        return readMaxBinary(parser, callback);
      } else {
        return parser.readUInt16LE((dataLength) => {
          if (dataLength === NULL) {
            return callback(null);
          }

          readBinary(parser, dataLength!, callback);
        });
      }

    case 'Text':
      return parser.readUInt8((textPointerLength) => {
        if (textPointerLength === 0) {
          return callback(null);
        }

        parser.readBuffer(textPointerLength, (_textPointer) => {
          parser.readBuffer(8, (_timestamp) => {
            parser.readUInt32LE((dataLength) => {
              readChars(parser, dataLength!, metadata.collation!.codepage, callback);
            });
          });
        });
      });

    case 'NText':
      return parser.readUInt8((textPointerLength) => {
        if (textPointerLength === 0) {
          return callback(null);
        }

        parser.readBuffer(textPointerLength, (_textPointer) => {
          parser.readBuffer(8, (_timestamp) => {
            parser.readUInt32LE((dataLength) => {
              readNChars(parser, dataLength!, callback);
            });
          });
        });
      });

    case 'Image':
      return parser.readUInt8((textPointerLength) => {
        if (textPointerLength === 0) {
          return callback(null);
        }

        parser.readBuffer(textPointerLength, (_textPointer) => {
          parser.readBuffer(8, (_timestamp) => {
            parser.readUInt32LE((dataLength) => {
              readBinary(parser, dataLength!, callback);
            });
          });
        });
      });

    case 'Xml':
      return readMaxNChars(parser, callback);

    case 'SmallDateTime':
      return readSmallDateTime(parser, options.useUTC, callback);

    case 'DateTime':
      return readDateTime(parser, options.useUTC, callback);

    case 'DateTimeN':
      return parser.readUInt8((dataLength) => {
        switch (dataLength) {
          case 0:
            return callback(null);

          case 4:
            return readSmallDateTime(parser, options.useUTC, callback);
          case 8:
            return readDateTime(parser, options.useUTC, callback);

          default:
            throw new Error('Unsupported dataLength ' + dataLength + ' for DateTimeN');
        }
      });

    case 'Time':
      return parser.readUInt8((dataLength) => {
        if (dataLength === 0) {
          return callback(null);
        } else {
          return readTime(parser, dataLength!, metadata.scale!, options.useUTC, callback);
        }
      });

    case 'Date':
      return parser.readUInt8((dataLength) => {
        if (dataLength === 0) {
          return callback(null);
        } else {
          return readDate(parser, options.useUTC, callback);
        }
      });

    case 'DateTime2':
      return parser.readUInt8((dataLength) => {
        if (dataLength === 0) {
          return callback(null);
        } else {
          return readDateTime2(parser, dataLength!, metadata.scale!, options.useUTC, callback);
        }
      });

    case 'DateTimeOffset':
      return parser.readUInt8((dataLength) => {
        if (dataLength === 0) {
          return callback(null);
        } else {
          return readDateTimeOffset(parser, dataLength!, metadata.scale!, callback);
        }
      });

    case 'NumericN':
    case 'DecimalN':
      return parser.readUInt8((dataLength) => {
        if (dataLength === 0) {
          return callback(null);
        } else {
          return readNumeric(parser, dataLength!, metadata.precision!, metadata.scale!, options, callback);
        }
      });

    case 'UniqueIdentifier':
      return parser.readUInt8((dataLength) => {
        switch (dataLength) {
          case 0:
            return callback(null);

          case 0x10:
            return readUniqueIdentifier(parser, options, callback);

          default:
            throw new Error(sprintf('Unsupported guid size %d', dataLength! - 1));
        }
      });

    case 'UDT':
      return readMaxBinary(parser, callback);

    case 'Variant':
      return parser.readUInt32LE((dataLength) => {
        if (dataLength === 0) {
          return callback(null);
        }

        readVariant(parser, options, dataLength!, callback);
      });

    default:
      throw new Error(sprintf('Unrecognised type %s', type.name));
  }
}

function readUniqueIdentifier(parser: Parser, options: InternalConnectionOptions, callback: (value: unknown) => void) {
  parser.readBuffer(0x10, (data) => {
    callback(options.lowerCaseGuids ? bufferToLowerCaseGuid(data) : bufferToUpperCaseGuid(data));
  });
}

function readNumeric(parser: Parser, dataLength: number, _precision: number, scale: number, options: InternalConnectionOptions, callback: (value: unknown) => void) {
  parser.readUInt8((sign) => {
    sign = sign === 1 ? 1 : -1;

    if (options.returnDecimalAndNumericAsString) {
      return parser.readBuffer(dataLength - 1, (buffer) => {
        let value = convertLEBytesToString(buffer);
        if (scale > 0) {
          value = value.padStart(scale + 1, '0');
          const idx = value.length - scale;
          value = value.slice(0, idx) + '.' + value.slice(idx);
        }
        if (sign === -1) value = '-' + value;
        callback(value);
      });
    } else {
<<<<<<< HEAD
      let readValue;
      if (dataLength === 5) {
        readValue = parser.readUInt32LE;
      } else if (dataLength === 9) {
        readValue = parser.readUNumeric64LE;
      } else if (dataLength === 13) {
        readValue = parser.readUNumeric96LE;
      } else if (dataLength === 17) {
        readValue = parser.readUNumeric128LE;
      } else {
        return parser.emit('error', new Error(sprintf('Unsupported numeric dataLength %d', dataLength)));
      }
=======
      throw new Error(sprintf('Unsupported numeric dataLength %d', dataLength));
    }
>>>>>>> f6e16818

      readValue.call(parser, (value) => {
        callback((value * sign) / Math.pow(10, scale));
      });
    }
  });
}

function readVariant(parser: Parser, options: InternalConnectionOptions, dataLength: number, callback: (value: unknown) => void) {
  return parser.readUInt8((baseType) => {
    const type = TYPE[baseType];

    return parser.readUInt8((propBytes) => {
      dataLength = dataLength - propBytes - 2;

      switch (type.name) {
        case 'UniqueIdentifier':
          return readUniqueIdentifier(parser, options, callback);

        case 'Bit':
          return readBit(parser, callback);

        case 'TinyInt':
          return readTinyInt(parser, callback);

        case 'SmallInt':
          return readSmallInt(parser, callback);

        case 'Int':
          return readInt(parser, callback);

        case 'BigInt':
          return readBigInt(parser, callback);

        case 'SmallDateTime':
          return readSmallDateTime(parser, options.useUTC, callback);

        case 'DateTime':
          return readDateTime(parser, options.useUTC, callback);

        case 'Real':
          return readReal(parser, callback);

        case 'Float':
          return readFloat(parser, callback);

        case 'SmallMoney':
          return readSmallMoney(parser, callback);

        case 'Money':
          return readMoney(parser, callback);

        case 'Date':
          return readDate(parser, options.useUTC, callback);

        case 'Time':
          return parser.readUInt8((scale) => {
            return readTime(parser, dataLength, scale, options.useUTC, callback);
          });

        case 'DateTime2':
          return parser.readUInt8((scale) => {
            return readDateTime2(parser, dataLength, scale, options.useUTC, callback);
          });

        case 'DateTimeOffset':
          return parser.readUInt8((scale) => {
            return readDateTimeOffset(parser, dataLength, scale, callback);
          });

        case 'VarBinary':
        case 'Binary':
          return parser.readUInt16LE((_maxLength) => {
            readBinary(parser, dataLength, callback);
          });

        case 'NumericN':
        case 'DecimalN':
          return parser.readUInt8((precision) => {
            parser.readUInt8((scale) => {
              readNumeric(parser, dataLength, precision, scale, options, callback);
            });
          });

        case 'VarChar':
        case 'Char':
          return parser.readUInt16LE((_maxLength) => {
            readCollation(parser, (collation) => {
              readChars(parser, dataLength, collation!.codepage, callback);
            });
          });

        case 'NVarChar':
        case 'NChar':
          return parser.readUInt16LE((_maxLength) => {
            readCollation(parser, (_collation) => {
              readNChars(parser, dataLength, callback);
            });
          });

        default:
          throw new Error('Invalid type!');
      }
    });
  });
}

function readBinary(parser: Parser, dataLength: number, callback: (value: unknown) => void) {
  return parser.readBuffer(dataLength, callback);
}

function readChars(parser: Parser, dataLength: number, codepage: string, callback: (value: unknown) => void) {
  if (codepage == null) {
    codepage = DEFAULT_ENCODING;
  }

  return parser.readBuffer(dataLength, (data) => {
    callback(iconv.decode(data, codepage));
  });
}

function readNChars(parser: Parser, dataLength: number, callback: (value: unknown) => void) {
  parser.readBuffer(dataLength, (data) => {
    callback(data.toString('ucs2'));
  });
}

function readMaxBinary(parser: Parser, callback: (value: unknown) => void) {
  return readMax(parser, callback);
}

function readMaxChars(parser: Parser, codepage: string, callback: (value: unknown) => void) {
  if (codepage == null) {
    codepage = DEFAULT_ENCODING;
  }

  readMax(parser, (data) => {
    if (data) {
      callback(iconv.decode(data, codepage));
    } else {
      callback(null);
    }
  });
}

function readMaxNChars(parser: Parser, callback: (value: string | null) => void) {
  readMax(parser, (data) => {
    if (data) {
      callback(data.toString('ucs2'));
    } else {
      callback(null);
    }
  });
}

function readMax(parser: Parser, callback: (value: null | Buffer) => void) {
  parser.readBuffer(8, (type) => {
    if (type.equals(PLP_NULL)) {
      return callback(null);
    } else if (type.equals(UNKNOWN_PLP_LEN)) {
      return readMaxUnknownLength(parser, callback);
    } else {
      const low = type.readUInt32LE(0);
      const high = type.readUInt32LE(4);

      if (high >= (2 << (53 - 32))) {
        console.warn('Read UInt64LE > 53 bits : high=' + high + ', low=' + low);
      }

      const expectedLength = low + (0x100000000 * high);
      return readMaxKnownLength(parser, expectedLength, callback);
    }
  });
}

function readMaxKnownLength(parser: Parser, totalLength: number, callback: (value: null | Buffer) => void) {
  const data = Buffer.alloc(totalLength, 0);

  let offset = 0;
  function next(done: any) {
    parser.readUInt32LE((chunkLength) => {
      if (!chunkLength) {
        return done();
      }

      parser.readBuffer(chunkLength, (chunk) => {
        chunk.copy(data, offset);
        offset += chunkLength;

        next(done);
      });
    });
  }

  next(() => {
    if (offset !== totalLength) {
      throw new Error('Partially Length-prefixed Bytes unmatched lengths : expected ' + totalLength + ', but got ' + offset + ' bytes');
    }

    callback(data);
  });
}

function readMaxUnknownLength(parser: Parser, callback: (value: null | Buffer) => void) {
  const chunks: Buffer[] = [];

  let length = 0;
  function next(done: any) {
    parser.readUInt32LE((chunkLength) => {
      if (!chunkLength) {
        return done();
      }

      parser.readBuffer(chunkLength, (chunk) => {
        chunks.push(chunk);
        length += chunkLength;

        next(done);
      });
    });
  }

  next(() => {
    callback(Buffer.concat(chunks, length));
  });
}

function readSmallDateTime(parser: Parser, useUTC: boolean, callback: (value: Date) => void) {
  parser.readUInt16LE((days) => {
    parser.readUInt16LE((minutes) => {
      let value;
      if (useUTC) {
        value = new Date(Date.UTC(1900, 0, 1 + days, 0, minutes));
      } else {
        value = new Date(1900, 0, 1 + days, 0, minutes);
      }
      callback(value);
    });
  });
}

function readDateTime(parser: Parser, useUTC: boolean, callback: (value: Date) => void) {
  parser.readInt32LE((days) => {
    parser.readUInt32LE((threeHundredthsOfSecond) => {
      const milliseconds = Math.round(threeHundredthsOfSecond * THREE_AND_A_THIRD);

      let value;
      if (useUTC) {
        value = new Date(Date.UTC(1900, 0, 1 + days, 0, 0, 0, milliseconds));
      } else {
        value = new Date(1900, 0, 1 + days, 0, 0, 0, milliseconds);
      }

      callback(value);
    });
  });
}

interface DateWithNanosecondsDelta extends Date {
  nanosecondsDelta: number;
}

function readTime(parser: Parser, dataLength: number, scale: number, useUTC: boolean, callback: (value: DateWithNanosecondsDelta) => void) {
  let readValue: any;
  switch (dataLength) {
    case 3:
      readValue = parser.readUInt24LE;
      break;
    case 4:
      readValue = parser.readUInt32LE;
      break;
    case 5:
      readValue = parser.readUInt40LE;
  }

  readValue!.call(parser, (value: number) => {
    if (scale < 7) {
      for (let i = scale; i < 7; i++) {
        value *= 10;
      }
    }

    let date;
    if (useUTC) {
      date = new Date(Date.UTC(1970, 0, 1, 0, 0, 0, value / 10000)) as DateWithNanosecondsDelta;
    } else {
      date = new Date(1970, 0, 1, 0, 0, 0, value / 10000) as DateWithNanosecondsDelta;
    }
    Object.defineProperty(date, 'nanosecondsDelta', {
      enumerable: false,
      value: (value % 10000) / Math.pow(10, 7)
    });
    callback(date);
  });
}

function readDate(parser: Parser, useUTC: boolean, callback: (value: Date) => void) {
  parser.readUInt24LE((days) => {
    if (useUTC) {
      callback(new Date(Date.UTC(2000, 0, days - 730118)));
    } else {
      callback(new Date(2000, 0, days - 730118));
    }
  });
}

function readDateTime2(parser: Parser, dataLength: number, scale: number, useUTC: boolean, callback: (value: DateWithNanosecondsDelta) => void) {
  readTime(parser, dataLength - 3, scale, useUTC, (time) => { // TODO: 'input' is 'time', but TypeScript cannot find "time.nanosecondsDelta";
    parser.readUInt24LE((days) => {
      let date;
      if (useUTC) {
        date = new Date(Date.UTC(2000, 0, days - 730118, 0, 0, 0, +time)) as DateWithNanosecondsDelta;
      } else {
        date = new Date(2000, 0, days - 730118, time.getHours(), time.getMinutes(), time.getSeconds(), time.getMilliseconds()) as DateWithNanosecondsDelta;
      }
      Object.defineProperty(date, 'nanosecondsDelta', {
        enumerable: false,
        value: time.nanosecondsDelta
      });
      callback(date);
    });
  });
}

function readDateTimeOffset(parser: Parser, dataLength: number, scale: number, callback: (value: DateWithNanosecondsDelta) => void) {
  readTime(parser, dataLength - 5, scale, true, (time) => {
    parser.readUInt24LE((days) => {
      // offset
      parser.readInt16LE(() => {
        const date = new Date(Date.UTC(2000, 0, days - 730118, 0, 0, 0, +time)) as DateWithNanosecondsDelta;
        Object.defineProperty(date, 'nanosecondsDelta', {
          enumerable: false,
          value: time.nanosecondsDelta
        });
        callback(date);
      });
    });
  });
}

export default valueParse;
module.exports = valueParse;<|MERGE_RESOLUTION|>--- conflicted
+++ resolved
@@ -374,7 +374,6 @@
         callback(value);
       });
     } else {
-<<<<<<< HEAD
       let readValue;
       if (dataLength === 5) {
         readValue = parser.readUInt32LE;
@@ -385,12 +384,8 @@
       } else if (dataLength === 17) {
         readValue = parser.readUNumeric128LE;
       } else {
-        return parser.emit('error', new Error(sprintf('Unsupported numeric dataLength %d', dataLength)));
-      }
-=======
-      throw new Error(sprintf('Unsupported numeric dataLength %d', dataLength));
-    }
->>>>>>> f6e16818
+        throw new Error(sprintf('Unsupported numeric dataLength %d', dataLength));
+      }
 
       readValue.call(parser, (value) => {
         callback((value * sign) / Math.pow(10, scale));
