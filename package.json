--- conflicted
+++ resolved
@@ -40,18 +40,10 @@
     "tag": "next"
   },
   "dependencies": {
-<<<<<<< HEAD
     "adal-node": "^0.1.22",
-    "babel-runtime": "^6.26.0",
-=======
->>>>>>> 89b664fe
     "big-number": "1.0.0",
     "bl": "^2.0.1",
     "depd": "^1.1.2",
-<<<<<<< HEAD
-    "flow": "^0.2.3",
-=======
->>>>>>> 89b664fe
     "iconv-lite": "^0.4.23",
     "native-duplexpair": "^1.0.0",
     "punycode": "^2.1.0",
