--- conflicted
+++ resolved
@@ -70,14 +70,9 @@
     "@types/bl": "^2.1.0",
     "@types/chai": "^4.2.14",
     "@types/depd": "^1.1.32",
-<<<<<<< HEAD
     "@types/lru-cache": "^5.1.0",
-    "@types/mocha": "^7.0.2",
-    "@types/node": "^14.0.27",
-=======
     "@types/mocha": "^8.2.0",
     "@types/node": "^14.14.20",
->>>>>>> 84afe4a8
     "@types/readable-stream": "^2.3.9",
     "@types/sprintf-js": "^1.1.2",
     "@typescript-eslint/eslint-plugin": "^4.13.0",
